--- conflicted
+++ resolved
@@ -95,14 +95,6 @@
 
         id, classes, kvs = attr
 
-<<<<<<< HEAD
-        lowercase_title = pf.stringify(inlines).lower()
-        if lowercase_title in SPECIAL_TITLES:
-            classes.append(SPECIAL_TITLES[lowercase_title])
-=======
-        ltitle = pf.stringify(inlines).lower()
->>>>>>> e0771954
-
         if len(classes) == 1 and classes[0] in SPECIAL_CLASSES:
             remove_attributes(blockquote)
             # a blockquote is just a list of blocks, so it can be
